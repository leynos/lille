--- conflicted
+++ resolved
@@ -21,14 +21,10 @@
 pub const FEAR_RADIUS_MULTIPLIER: f64 = 2.0;
 /// Threshold above which an entity is considered afraid, unitless.
 pub const FEAR_THRESHOLD: f64 = 0.2;
-<<<<<<< HEAD
-/// Normalized offset used to sample slopes within a block, unitless.
-=======
 /// Minimum squared distance added to fear calculations to avoid division by
 /// zero when threats coincide with the actor.
 pub const FEAR_DISTANCE_EPSILON: f64 = 0.001;
-/// The normalised offset used to sample slopes within a block.
->>>>>>> 594189b1
+/// Normalized offset used to sample slopes within a block, unitless.
 ///
 /// The `FloorHeightAt` calculation currently evaluates the slope at the
 /// centre of each block because entity-specific offsets are not yet
